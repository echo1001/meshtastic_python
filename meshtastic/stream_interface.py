"""Stream Interface base class
"""
import io
import logging
import threading
import time
import traceback

import serial # type: ignore[import-untyped]

from typing import Optional, cast

from meshtastic.mesh_interface import MeshInterface
from meshtastic.util import is_windows11, stripnl

START1 = 0x94
START2 = 0xC3
HEADER_LEN = 4
MAX_TO_FROM_RADIO_SIZE = 512


class StreamInterface(MeshInterface):
    """Interface class for meshtastic devices over a stream link (serial, TCP, etc)"""

    def __init__(self, debugOut: Optional[io.TextIOWrapper]=None, noProto: bool=False, connectNow: bool=True, noNodes: bool=False) -> None:
        """Constructor, opens a connection to self.stream

        Keyword Arguments:
            debugOut {stream} -- If a stream is provided, any debug serial output from the
                                 device will be emitted to that stream. (default: {None})

        Raises:
            Exception: [description]
            Exception: [description]
        """

        if not hasattr(self, "stream") and not noProto:
            raise Exception( # pylint: disable=W0719
                "StreamInterface is now abstract (to update existing code create SerialInterface instead)"
            )
        self._rxBuf = bytes()  # empty
        self._wantExit = False

        self.is_windows11 = is_windows11()
        self.cur_log_line = ""

        # FIXME, figure out why daemon=True causes reader thread to exit too early
        self._rxThread = threading.Thread(target=self.__reader, args=(), daemon=True, name="stream reader")

        MeshInterface.__init__(self, debugOut=debugOut, noProto=noProto, noNodes=noNodes)

        # Start the reader thread after superclass constructor completes init
        if connectNow:
            self.connect()
            if not noProto:
                self.waitForConfig()

    def connect(self) -> None:
        """Connect to our radio

        Normally this is called automatically by the constructor, but if you
        passed in connectNow=False you can manually start the reading thread later.
        """

        # Send some bogus UART characters to force a sleeping device to wake, and
        # if the reading statemachine was parsing a bad packet make sure
        # we write enough start bytes to force it to resync (we don't use START1
        # because we want to ensure it is looking for START1)
        p: bytes = bytearray([START2] * 32)
        self._writeBytes(p)
        time.sleep(0.1)  # wait 100ms to give device time to start running

        self._rxThread.start()

        self._startConfig()

        if not self.noProto:  # Wait for the db download if using the protocol
            self._waitConnected()

    def _disconnected(self) -> None:
        """We override the superclass implementation to close our port"""
        MeshInterface._disconnected(self)

        logging.debug("Closing our port")
        # pylint: disable=E0203
        if not self.stream is None:
            # pylint: disable=E0203
            self.stream.close()
            # pylint: disable=W0201
            self.stream = None

    def _writeBytes(self, b: bytes) -> None:
        """Write an array of bytes to our stream and flush"""
        if self.stream:  # ignore writes when stream is closed
            self.stream.write(b)
            self.stream.flush()
            # win11 might need a bit more time, too
            if self.is_windows11:
                time.sleep(1.0)
            else:
                # we sleep here to give the TBeam a chance to work
                time.sleep(0.1)

    def _readBytes(self, length) -> Optional[bytes]:
        """Read an array of bytes from our stream"""
        if self.stream:
            return self.stream.read(length)
        else:
            return None

    def _sendToRadioImpl(self, toRadio) -> None:
        """Send a ToRadio protobuf to the device"""
        logging.debug(f"Sending: {stripnl(toRadio)}")
        b: bytes = toRadio.SerializeToString()
        bufLen: int = len(b)
        # We convert into a string, because the TCP code doesn't work with byte arrays
        header: bytes = bytes([START1, START2, (bufLen >> 8) & 0xFF, bufLen & 0xFF])
        logging.debug(f"sending header:{header} b:{b}")
        self._writeBytes(header + b)

    def close(self) -> None:
        """Close a connection to the device"""
        logging.debug("Closing stream")
        MeshInterface.close(self)
        # pyserial cancel_read doesn't seem to work, therefore we ask the
        # reader thread to close things for us
        self._wantExit = True
        if self._rxThread != threading.current_thread():
            self._rxThread.join()  # wait for it to exit

<<<<<<< HEAD
    def __reader(self) -> None:
=======
    def _handleLogByte(self, b):
        """Handle a byte that is part of a log message from the device."""

        utf = "?"  # assume we might fail
        try:
            utf = b.decode("utf-8")
        except:
            pass

        if utf == "\r":
            pass    # ignore
        elif utf == "\n":
            self._handleLogLine(self.cur_log_line)
            self.cur_log_line = ""
        else:
            self.cur_log_line += utf

    def __reader(self):
>>>>>>> 0bb4b31b
        """The reader thread that reads bytes from our stream"""
        logging.debug("in __reader()")
        empty = bytes()

        try:
            while not self._wantExit:
                # logging.debug("reading character")
                b: Optional[bytes] = self._readBytes(1)
                # logging.debug("In reader loop")
                # logging.debug(f"read returned {b}")
                if b is not None and len(cast(bytes, b)) > 0:
                    c: int = b[0]
                    # logging.debug(f'c:{c}')
                    ptr: int = len(self._rxBuf)

                    # Assume we want to append this byte, fixme use bytearray instead
                    self._rxBuf = self._rxBuf + b

                    if ptr == 0:  # looking for START1
                        if c != START1:
                            self._rxBuf = empty  # failed to find start
                            # This must be a log message from the device

                            self._handleLogByte(b)

                    elif ptr == 1:  # looking for START2
                        if c != START2:
                            self._rxBuf = empty  # failed to find start2
                    elif ptr >= HEADER_LEN - 1:  # we've at least got a header
                        # logging.debug('at least we received a header')
                        # big endian length follows header
                        packetlen = (self._rxBuf[2] << 8) + self._rxBuf[3]

                        if (
                            ptr == HEADER_LEN - 1
                        ):  # we _just_ finished reading the header, validate length
                            if packetlen > MAX_TO_FROM_RADIO_SIZE:
                                self._rxBuf = (
                                    empty  # length was out out bounds, restart
                                )

                        if len(self._rxBuf) != 0 and ptr + 1 >= packetlen + HEADER_LEN:
                            try:
                                self._handleFromRadio(self._rxBuf[HEADER_LEN:])
                            except Exception as ex:
                                logging.error(
                                    f"Error while handling message from radio {ex}"
                                )
                                traceback.print_exc()
                            self._rxBuf = empty
                else:
                    # logging.debug(f"timeout")
                    pass
        except serial.SerialException as ex:
            if (
                not self._wantExit
            ):  # We might intentionally get an exception during shutdown
                logging.warning(
                    f"Meshtastic serial port disconnected, disconnecting... {ex}"
                )
        except OSError as ex:
            if (
                not self._wantExit
            ):  # We might intentionally get an exception during shutdown
                logging.error(
                    f"Unexpected OSError, terminating meshtastic reader... {ex}"
                )
        except Exception as ex:
            logging.error(
                f"Unexpected exception, terminating meshtastic reader... {ex}"
            )
        finally:
            logging.debug("reader is exiting")
            self._disconnected()<|MERGE_RESOLUTION|>--- conflicted
+++ resolved
@@ -1,6 +1,5 @@
 """Stream Interface base class
 """
-import io
 import logging
 import threading
 import time
@@ -128,9 +127,6 @@
         if self._rxThread != threading.current_thread():
             self._rxThread.join()  # wait for it to exit
 
-<<<<<<< HEAD
-    def __reader(self) -> None:
-=======
     def _handleLogByte(self, b):
         """Handle a byte that is part of a log message from the device."""
 
@@ -148,8 +144,7 @@
         else:
             self.cur_log_line += utf
 
-    def __reader(self):
->>>>>>> 0bb4b31b
+    def __reader(self) -> None:
         """The reader thread that reads bytes from our stream"""
         logging.debug("in __reader()")
         empty = bytes()
