"""Mesh Interface class
"""

import collections
import json
import logging
import random
import sys
import threading
import time
from datetime import datetime
from decimal import Decimal

from typing import Any, Callable, Dict, List, Optional, Union

import google.protobuf.json_format
from pubsub import pub # type: ignore[import-untyped]
from tabulate import tabulate

import meshtastic.node
from meshtastic import (
    mesh_pb2,
    portnums_pb2,
    telemetry_pb2,
    BROADCAST_ADDR,
    BROADCAST_NUM,
    LOCAL_ADDR,
    NODELESS_WANT_CONFIG_ID,
    ResponseHandler,
    protocols,
    publishingThread
)
from meshtastic.util import (
    Acknowledgment,
    Timeout,
    convert_mac_addr,
    our_exit,
    remove_keys_from_dict,
    stripnl,
    message_to_json,
)

<<<<<<< HEAD
=======

def _timeago(delta_secs: int) -> str:
    """Convert a number of seconds in the past into a short, friendly string
    e.g. "now", "30 sec ago",  "1 hour ago"
    Zero or negative intervals simply return "now"
    """
    intervals = (
        ("year", 60 * 60 * 24 * 365),
        ("month", 60 * 60 * 24 * 30),
        ("day", 60 * 60 * 24),
        ("hour", 60 * 60),
        ("min", 60),
        ("sec", 1),
    )
    for name, interval_duration in intervals:
        if delta_secs < interval_duration:
            continue
        x = delta_secs // interval_duration
        plur = "s" if x > 1 else ""
        return f"{x} {name}{plur} ago"

    return "now"


>>>>>>> 68836b1a
class MeshInterface: # pylint: disable=R0902
    """Interface class for meshtastic devices

    Properties:

    isConnected
    nodes
    debugOut
    """

    class MeshInterfaceError(Exception):
        """An exception class for general mesh interface errors"""
        def __init__(self, message):
            self.message = message
            super().__init__(self.message)

    def __init__(self, debugOut=None, noProto: bool=False, noNodes: bool=False) -> None:
        """Constructor

        Keyword Arguments:
            noProto -- If True, don't try to run our protocol on the
                       link - just be a dumb serial client.
            noNodes -- If True, instruct the node to not send its nodedb
                       on startup, just other configuration information.
        """
        self.debugOut = debugOut
        self.nodes: Optional[Dict[str,Dict]] = None  # FIXME
        self.isConnected: threading.Event = threading.Event()
        self.noProto: bool = noProto
        self.localNode: meshtastic.node.Node = meshtastic.node.Node(self, -1)  # We fixup nodenum later
        self.myInfo: Optional[mesh_pb2.MyNodeInfo] = None  # We don't have device info yet
        self.metadata: Optional[mesh_pb2.DeviceMetadata] = None  # We don't have device metadata yet
        self.responseHandlers: Dict[int,ResponseHandler] = {}  # A map from request ID to the handler
        self.failure = (
            None  # If we've encountered a fatal exception it will be kept here
        )
        self._timeout: Timeout = Timeout()
        self._acknowledgment: Acknowledgment = Acknowledgment()
        self.heartbeatTimer: Optional[threading.Timer] = None
        random.seed()  # FIXME, we should not clobber the random seedval here, instead tell user they must call it
        self.currentPacketId: int = random.randint(0, 0xFFFFFFFF)
        self.nodesByNum: Optional[Dict[int, Dict]] = None
        self.noNodes: bool = noNodes
        self.configId: Optional[int] = NODELESS_WANT_CONFIG_ID if noNodes else None
        self.gotResponse: bool = False  # used in gpio read
        self.mask: Optional[int] = None  # used in gpio read and gpio watch
        self.queueStatus: Optional[mesh_pb2.QueueStatus] = None
        self.queue: collections.OrderedDict = collections.OrderedDict()
        self._localChannels = None

        # We could have just not passed in debugOut to MeshInterface, and instead told consumers to subscribe to
        # the meshtastic.log.line publish instead.  Alas though changing that now would be a breaking API change
        # for any external consumers of the library.
        if debugOut:
            pub.subscribe(MeshInterface._printLogLine, "meshtastic.log.line")

    def close(self):
        """Shutdown this interface"""
        if self.heartbeatTimer:
            self.heartbeatTimer.cancel()

        self._sendDisconnect()

    def __enter__(self):
        return self

    def __exit__(self, exc_type, exc_value, traceback):
        if exc_type is not None and exc_value is not None:
            logging.error(
                f"An exception of type {exc_type} with value {exc_value} has occurred"
            )
        if traceback is not None:
            logging.error(f"Traceback: {traceback}")
        self.close()

    @staticmethod
    def _printLogLine(line, interface):
        """Print a line of log output"""
        interface.debugOut.write(line + "\n")

    def _handleLogLine(self, line: str) -> None:
        """Handle a line of log output from the device."""
        pub.sendMessage("meshtastic.log.line", line=line, interface=self)

    def showInfo(self, file=sys.stdout) -> str:  # pylint: disable=W0613
        """Show human readable summary about this object"""
        owner = f"Owner: {self.getLongName()} ({self.getShortName()})"
        myinfo = ""
        if self.myInfo:
            myinfo = f"\nMy info: {message_to_json(self.myInfo)}"
        metadata = ""
        if self.metadata:
            metadata = f"\nMetadata: {message_to_json(self.metadata)}"
        mesh = "\n\nNodes in mesh: "
        nodes = {}
        if self.nodes:
            for n in self.nodes.values():
                # when the TBeam is first booted, it sometimes shows the raw data
                # so, we will just remove any raw keys
                keys_to_remove = ("raw", "decoded", "payload")
                n2 = remove_keys_from_dict(keys_to_remove, n)

                # if we have 'macaddr', re-format it
                if "macaddr" in n2["user"]:
                    val = n2["user"]["macaddr"]
                    # decode the base64 value
                    addr = convert_mac_addr(val)
                    n2["user"]["macaddr"] = addr

                # use id as dictionary key for correct json format in list of nodes
                nodeid = n2["user"]["id"]
                nodes[nodeid] = n2
        infos = owner + myinfo + metadata + mesh + json.dumps(nodes, indent=2)
        print(infos)
        return infos

    def showNodes(self, includeSelf: bool=True, file=sys.stdout) -> str:  # pylint: disable=W0613
        """Show table summary of nodes in mesh"""

        def formatFloat(value, precision=2, unit="") -> Optional[str]:
            """Format a float value with precision."""
            return f"{value:.{precision}f}{unit}" if value else None

        def getLH(ts) -> Optional[str]:
            """Format last heard"""
            return (
                datetime.fromtimestamp(ts).strftime("%Y-%m-%d %H:%M:%S") if ts else None
            )

        def getTimeAgo(ts) -> Optional[str]:
            """Format how long ago have we heard from this node (aka timeago)."""
            if ts is None:
                return None
            delta = datetime.now() - datetime.fromtimestamp(ts)
            delta_secs = int(delta.total_seconds())
            if delta_secs < 0:
                return None  # not handling a timestamp from the future
            return _timeago(delta_secs)

        rows: List[Dict[str, Any]] = []
        if self.nodesByNum:
            logging.debug(f"self.nodes:{self.nodes}")
            for node in self.nodesByNum.values():
                if not includeSelf and node["num"] == self.localNode.nodeNum:
                    continue

                presumptive_id = f"!{node['num']:08x}"
                row = {"N": 0, "User": f"Meshtastic {presumptive_id[-4:]}", "ID": presumptive_id}

                user = node.get("user")
                if user:
                    row.update(
                        {
                            "User": user.get("longName", "N/A"),
                            "AKA": user.get("shortName", "N/A"),
                            "ID": user["id"],
                            "Hardware": user.get("hwModel", "UNSET")
                        }
                    )

                pos = node.get("position")
                if pos:
                    row.update(
                        {
                            "Latitude": formatFloat(pos.get("latitude"), 4, "°"),
                            "Longitude": formatFloat(pos.get("longitude"), 4, "°"),
                            "Altitude": formatFloat(pos.get("altitude"), 0, " m"),
                        }
                    )

                metrics = node.get("deviceMetrics")
                if metrics:
                    batteryLevel = metrics.get("batteryLevel")
                    if batteryLevel is not None:
                        if batteryLevel == 0:
                            batteryString = "Powered"
                        else:
                            batteryString = str(batteryLevel) + "%"
                        row.update({"Battery": batteryString})
                    row.update(
                        {
                            "Channel util.": formatFloat(
                                metrics.get("channelUtilization"), 2, "%"
                            ),
                            "Tx air util.": formatFloat(
                                metrics.get("airUtilTx"), 2, "%"
                            ),
                        }
                    )

                row.update(
                    {
                        "SNR": formatFloat(node.get("snr"), 2, " dB"),
                        "Hops Away": node.get("hopsAway", "0/unknown"),
                        "Channel": node.get("channel", 0),
                        "LastHeard": getLH(node.get("lastHeard")),
                        "Since": getTimeAgo(node.get("lastHeard")),
                    }
                )

                rows.append(row)

        rows.sort(key=lambda r: r.get("LastHeard") or "0000", reverse=True)
        for i, row in enumerate(rows):
            row["N"] = i + 1

        table = tabulate(rows, headers="keys", missingval="N/A", tablefmt="fancy_grid")
        print(table)
        return table

    def getNode(self, nodeId: str, requestChannels: bool=True) -> meshtastic.node.Node:
        """Return a node object which contains device settings and channel info"""
        if nodeId in (LOCAL_ADDR, BROADCAST_ADDR):
            return self.localNode
        else:
            n = meshtastic.node.Node(self, nodeId)
            # Only request device settings and channel info when necessary
            if requestChannels:
                logging.debug("About to requestChannels")
                n.requestChannels()
                if not n.waitForConfig():
                    our_exit("Error: Timed out waiting for channels")
            return n

    def sendText(
        self,
        text: str,
        destinationId: Union[int, str]=BROADCAST_ADDR,
        wantAck: bool=False,
        wantResponse: bool=False,
        onResponse: Optional[Callable[[dict], Any]]=None,
        channelIndex: int=0,
    ):
        """Send a utf8 string to some other node, if the node has a display it
           will also be shown on the device.

        Arguments:
            text {string} -- The text to send

        Keyword Arguments:
            destinationId {nodeId or nodeNum} -- where to send this
                                                 message (default: {BROADCAST_ADDR})
            portNum -- the application portnum (similar to IP port numbers)
                       of the destination, see portnums.proto for a list
            wantAck -- True if you want the message sent in a reliable manner
                       (with retries and ack/nak provided for delivery)
            wantResponse -- True if you want the service on the other side to
                            send an application layer response

        Returns the sent packet. The id field will be populated in this packet
        and can be used to track future message acks/naks.
        """

        return self.sendData(
            text.encode("utf-8"),
            destinationId,
            portNum=portnums_pb2.PortNum.TEXT_MESSAGE_APP,
            wantAck=wantAck,
            wantResponse=wantResponse,
            onResponse=onResponse,
            channelIndex=channelIndex,
        )

    def sendData(
        self,
        data,
        destinationId: Union[int, str]=BROADCAST_ADDR,
        portNum: portnums_pb2.PortNum.ValueType=portnums_pb2.PortNum.PRIVATE_APP,
        wantAck: bool=False,
        wantResponse: bool=False,
        onResponse: Optional[Callable[[dict], Any]]=None,
        onResponseAckPermitted: bool=False,
        channelIndex: int=0,
    ):
        """Send a data packet to some other node

        Keyword Arguments:
            data -- the data to send, either as an array of bytes or
                    as a protobuf (which will be automatically
                    serialized to bytes)
            destinationId {nodeId or nodeNum} -- where to send this
                    message (default: {BROADCAST_ADDR})
            portNum -- the application portnum (similar to IP port numbers)
                    of the destination, see portnums.proto for a list
            wantAck -- True if you want the message sent in a reliable
                    manner (with retries and ack/nak provided for delivery)
            wantResponse -- True if you want the service on the other
                    side to send an application layer response
            onResponse -- A closure of the form funct(packet), that will be
                    called when a response packet arrives (or the transaction
                    is NAKed due to non receipt)
            onResponseAckPermitted -- should the onResponse callback be called
                    for regular ACKs (True) or just data responses & NAKs (False)
                    Note that if the onResponse callback is called 'onAckNak' this
                    will implicitly be true.
            channelIndex - channel number to use

        Returns the sent packet. The id field will be populated in this packet
        and can be used to track future message acks/naks.
        """

        if getattr(data, "SerializeToString", None):
            logging.debug(f"Serializing protobuf as data: {stripnl(data)}")
            data = data.SerializeToString()

        logging.debug(f"len(data): {len(data)}")
        logging.debug(
            f"mesh_pb2.Constants.DATA_PAYLOAD_LEN: {mesh_pb2.Constants.DATA_PAYLOAD_LEN}"
        )
        if len(data) > mesh_pb2.Constants.DATA_PAYLOAD_LEN:
            raise MeshInterface.MeshInterfaceError("Data payload too big")

        if (
            portNum == portnums_pb2.PortNum.UNKNOWN_APP
        ):  # we are now more strict wrt port numbers
            our_exit("Warning: A non-zero port number must be specified")

        meshPacket = mesh_pb2.MeshPacket()
        meshPacket.channel = channelIndex
        meshPacket.decoded.payload = data
        meshPacket.decoded.portnum = portNum
        meshPacket.decoded.want_response = wantResponse
        meshPacket.id = self._generatePacketId()

        if onResponse is not None:
            logging.debug(f"Setting a response handler for requestId {meshPacket.id}")
            self._addResponseHandler(meshPacket.id, onResponse, ackPermitted=onResponseAckPermitted)
        p = self._sendPacket(meshPacket, destinationId, wantAck=wantAck)
        return p

    def sendPosition(
        self,
        latitude: float=0.0,
        longitude: float=0.0,
        altitude: int=0,
        timeSec: int=0,
        destinationId: Union[int, str]=BROADCAST_ADDR,
        wantAck: bool=False,
        wantResponse: bool=False,
        channelIndex: int=0,
    ):
        """
        Send a position packet to some other node (normally a broadcast)

        Also, the device software will notice this packet and use it to automatically
        set its notion of the local position.

        If timeSec is not specified (recommended), we will use the local machine time.

        Returns the sent packet. The id field will be populated in this packet and
        can be used to track future message acks/naks.
        """
        p = mesh_pb2.Position()
        if latitude != 0.0:
            p.latitude_i = int(latitude / 1e-7)
            logging.debug(f"p.latitude_i:{p.latitude_i}")

        if longitude != 0.0:
            p.longitude_i = int(longitude / 1e-7)
            logging.debug(f"p.longitude_i:{p.longitude_i}")

        if altitude != 0:
            p.altitude = int(altitude)
            logging.debug(f"p.altitude:{p.altitude}")

        if timeSec == 0:
            timeSec = int(time.time())  # returns unix timestamp in seconds
        p.time = timeSec
        logging.debug(f"p.time:{p.time}")

        if wantResponse:
            onResponse = self.onResponsePosition
        else:
            onResponse = None

        d = self.sendData(
            p,
            destinationId,
            portNum=portnums_pb2.PortNum.POSITION_APP,
            wantAck=wantAck,
            wantResponse=wantResponse,
            onResponse=onResponse,
            channelIndex=channelIndex,
        )
        if wantResponse:
            self.waitForPosition()
        return d

    def onResponsePosition(self, p):
        """on response for position"""
        if p["decoded"]["portnum"] == 'POSITION_APP':
            self._acknowledgment.receivedPosition = True
            position = mesh_pb2.Position()
            position.ParseFromString(p["decoded"]["payload"])

            ret = "Position received: "
            if position.latitude_i != 0 and position.longitude_i != 0:
                ret += f"({position.latitude_i * 10**-7}, {position.longitude_i * 10**-7})"
            else:
                ret += "(unknown)"
            if position.altitude != 0:
                ret += f" {position.altitude}m"

            if position.precision_bits not in [0,32]:
                ret += f" precision:{position.precision_bits}"
            elif position.precision_bits == 32:
                ret += " full precision"
            elif position.precision_bits == 0:
                ret += " position disabled"

            print(ret)

        elif p["decoded"]["portnum"] == 'ROUTING_APP':
            if p["decoded"]["routing"]["errorReason"] == 'NO_RESPONSE':
                our_exit("No response from node. At least firmware 2.1.22 is required on the destination node.")

    def sendTraceRoute(self, dest: Union[int, str], hopLimit: int, channelIndex: int=0):
        """Send the trace route"""
        r = mesh_pb2.RouteDiscovery()
        self.sendData(
            r,
            destinationId=dest,
            portNum=portnums_pb2.PortNum.TRACEROUTE_APP,
            wantResponse=True,
            onResponse=self.onResponseTraceRoute,
            channelIndex=channelIndex,
        )
        # extend timeout based on number of nodes, limit by configured hopLimit
        waitFactor = min(len(self.nodes) - 1 if self.nodes else 0, hopLimit)
        self.waitForTraceRoute(waitFactor)

    def onResponseTraceRoute(self, p: dict):
        """on response for trace route"""
        routeDiscovery = mesh_pb2.RouteDiscovery()
        routeDiscovery.ParseFromString(p["decoded"]["payload"])
        asDict = google.protobuf.json_format.MessageToDict(routeDiscovery)

        print("Route traced:")
        routeStr = self._nodeNumToId(p["to"])
        if "route" in asDict:
            for nodeNum in asDict["route"]:
                routeStr += " --> " + self._nodeNumToId(nodeNum)
        routeStr += " --> " + self._nodeNumToId(p["from"])
        print(routeStr)

        self._acknowledgment.receivedTraceRoute = True

    def sendTelemetry(self, destinationId: Union[int,str]=BROADCAST_ADDR, wantResponse: bool=False, channelIndex: int=0):
        """Send telemetry and optionally ask for a response"""
        r = telemetry_pb2.Telemetry()

        if self.nodes is not None:
            node = next(n for n in self.nodes.values() if n["num"] == self.localNode.nodeNum)
            if node is not None:
                metrics = node.get("deviceMetrics")
                if metrics:
                    batteryLevel = metrics.get("batteryLevel")
                    if batteryLevel is not None:
                        r.device_metrics.battery_level = batteryLevel
                    voltage = metrics.get("voltage")
                    if voltage is not None:
                        r.device_metrics.voltage = voltage
                    channel_utilization = metrics.get("channelUtilization")
                    if channel_utilization is not None:
                        r.device_metrics.channel_utilization = channel_utilization
                    air_util_tx = metrics.get("airUtilTx")
                    if air_util_tx is not None:
                        r.device_metrics.air_util_tx = air_util_tx

        if wantResponse:
            onResponse = self.onResponseTelemetry
        else:
            onResponse = None

        self.sendData(
            r,
            destinationId=destinationId,
            portNum=portnums_pb2.PortNum.TELEMETRY_APP,
            wantResponse=wantResponse,
            onResponse=onResponse,
            channelIndex=channelIndex,
        )
        if wantResponse:
            self.waitForTelemetry()

    def onResponseTelemetry(self, p: dict):
        """on response for telemetry"""
        if p["decoded"]["portnum"] == 'TELEMETRY_APP':
            self._acknowledgment.receivedTelemetry = True
            telemetry = telemetry_pb2.Telemetry()
            telemetry.ParseFromString(p["decoded"]["payload"])

            print("Telemetry received:")
            if telemetry.device_metrics.battery_level is not None:
                print(f"Battery level: {telemetry.device_metrics.battery_level:.2f}%")
            if telemetry.device_metrics.voltage is not None:
                print(f"Voltage: {telemetry.device_metrics.voltage:.2f} V")
            if telemetry.device_metrics.channel_utilization is not None:
                print(
                    f"Total channel utilization: {telemetry.device_metrics.channel_utilization:.2f}%"
                )
            if telemetry.device_metrics.air_util_tx is not None:
                print(f"Transmit air utilization: {telemetry.device_metrics.air_util_tx:.2f}%")

        elif p["decoded"]["portnum"] == 'ROUTING_APP':
            if p["decoded"]["routing"]["errorReason"] == 'NO_RESPONSE':
                our_exit("No response from node. At least firmware 2.1.22 is required on the destination node.")

    def _addResponseHandler(self, requestId: int, callback: Callable[[dict], Any], ackPermitted: bool=False):
        self.responseHandlers[requestId] = ResponseHandler(callback=callback, ackPermitted=ackPermitted)

    def _sendPacket(self, meshPacket: mesh_pb2.MeshPacket, destinationId: Union[int,str]=BROADCAST_ADDR, wantAck: bool=False):
        """Send a MeshPacket to the specified node (or if unspecified, broadcast).
        You probably don't want this - use sendData instead.

        Returns the sent packet. The id field will be populated in this packet and
        can be used to track future message acks/naks.
        """

        # We allow users to talk to the local node before we've completed the full connection flow...
        if self.myInfo is not None and destinationId != self.myInfo.my_node_num:
            self._waitConnected()

        toRadio = mesh_pb2.ToRadio()

        nodeNum: int = 0
        if destinationId is None:
            our_exit("Warning: destinationId must not be None")
        elif isinstance(destinationId, int):
            nodeNum = destinationId
        elif destinationId == BROADCAST_ADDR:
            nodeNum = BROADCAST_NUM
        elif destinationId == LOCAL_ADDR:
            if self.myInfo:
                nodeNum = self.myInfo.my_node_num
            else:
                our_exit("Warning: No myInfo found.")
        # A simple hex style nodeid - we can parse this without needing the DB
        elif destinationId.startswith("!"):
            nodeNum = int(destinationId[1:], 16)
        else:
            if self.nodes:
                node = self.nodes.get(destinationId)
                if node is None:
                    our_exit(f"Warning: NodeId {destinationId} not found in DB")
                else:
                    nodeNum = node["num"]
            else:
                logging.warning("Warning: There were no self.nodes.")

        meshPacket.to = nodeNum
        meshPacket.want_ack = wantAck
        loraConfig = getattr(self.localNode.localConfig, "lora")
        hopLimit = getattr(loraConfig, "hop_limit")
        meshPacket.hop_limit = hopLimit

        # if the user hasn't set an ID for this packet (likely and recommended),
        # we should pick a new unique ID so the message can be tracked.
        if meshPacket.id == 0:
            meshPacket.id = self._generatePacketId()

        toRadio.packet.CopyFrom(meshPacket)
        if self.noProto:
            logging.warning(
                f"Not sending packet because protocol use is disabled by noProto"
            )
        else:
            logging.debug(f"Sending packet: {stripnl(meshPacket)}")
            self._sendToRadio(toRadio)
        return meshPacket

    def waitForConfig(self):
        """Block until radio config is received. Returns True if config has been received."""
        success = (
            self._timeout.waitForSet(self, attrs=("myInfo", "nodes"))
            and self.localNode.waitForConfig()
        )
        if not success:
            raise MeshInterface.MeshInterfaceError("Timed out waiting for interface config")

    def waitForAckNak(self):
        """Wait for the ack/nak"""
        success = self._timeout.waitForAckNak(self._acknowledgment)
        if not success:
            raise MeshInterface.MeshInterfaceError("Timed out waiting for an acknowledgment")

    def waitForTraceRoute(self, waitFactor):
        """Wait for trace route"""
        success = self._timeout.waitForTraceRoute(waitFactor, self._acknowledgment)
        if not success:
            raise MeshInterface.MeshInterfaceError("Timed out waiting for traceroute")

    def waitForTelemetry(self):
        """Wait for telemetry"""
        success = self._timeout.waitForTelemetry(self._acknowledgment)
        if not success:
            raise MeshInterface.MeshInterfaceError("Timed out waiting for telemetry")

    def waitForPosition(self):
        """Wait for position"""
        success = self._timeout.waitForPosition(self._acknowledgment)
        if not success:
            raise MeshInterface.MeshInterfaceError("Timed out waiting for position")

    def getMyNodeInfo(self) -> Optional[Dict]:
        """Get info about my node."""
        if self.myInfo is None or self.nodesByNum is None:
            return None
        logging.debug(f"self.nodesByNum:{self.nodesByNum}")
        return self.nodesByNum.get(self.myInfo.my_node_num)

    def getMyUser(self):
        """Get user"""
        nodeInfo = self.getMyNodeInfo()
        if nodeInfo is not None:
            return nodeInfo.get("user")
        return None

    def getLongName(self):
        """Get long name"""
        user = self.getMyUser()
        if user is not None:
            return user.get("longName", None)
        return None

    def getShortName(self):
        """Get short name"""
        user = self.getMyUser()
        if user is not None:
            return user.get("shortName", None)
        return None

    def _waitConnected(self, timeout=30.0):
        """Block until the initial node db download is complete, or timeout
        and raise an exception"""
        if not self.noProto:
            if not self.isConnected.wait(timeout):  # timeout after x seconds
                raise MeshInterface.MeshInterfaceError("Timed out waiting for connection completion")

        # If we failed while connecting, raise the connection to the client
        if self.failure:
            raise self.failure

    def _generatePacketId(self) -> int:
        """Get a new unique packet ID"""
        if self.currentPacketId is None:
            raise MeshInterface.MeshInterfaceError("Not connected yet, can not generate packet")
        else:
            self.currentPacketId = (self.currentPacketId + 1) & 0xFFFFFFFF
            return self.currentPacketId

    def _disconnected(self):
        """Called by subclasses to tell clients this interface has disconnected"""
        self.isConnected.clear()
        publishingThread.queueWork(
            lambda: pub.sendMessage("meshtastic.connection.lost", interface=self)
        )

    def _startHeartbeat(self):
        """We need to send a heartbeat message to the device every X seconds"""

        def callback():
            self.heartbeatTimer = None
            prefs = self.localNode.localConfig
            i = prefs.power.ls_secs / 2
            logging.debug(f"Sending heartbeat, interval {i}")
            if i != 0:
                self.heartbeatTimer = threading.Timer(i, callback)
                self.heartbeatTimer.start()
                p = mesh_pb2.ToRadio()
                p.heartbeat.CopyFrom(mesh_pb2.Heartbeat())
                self._sendToRadio(p)

        callback()  # run our periodic callback now, it will make another timer if necessary

    def _connected(self):
        """Called by this class to tell clients we are now fully connected to a node"""
        # (because I'm lazy) _connected might be called when remote Node
        # objects complete their config reads, don't generate redundant isConnected
        # for the local interface
        if not self.isConnected.is_set():
            self.isConnected.set()
            self._startHeartbeat()
            publishingThread.queueWork(
                lambda: pub.sendMessage(
                    "meshtastic.connection.established", interface=self
                )
            )

    def _startConfig(self):
        """Start device packets flowing"""
        self.myInfo = None
        self.nodes = {}  # nodes keyed by ID
        self.nodesByNum = {}  # nodes keyed by nodenum
        self._localChannels = [] # empty until we start getting channels pushed from the device (during config)

        startConfig = mesh_pb2.ToRadio()
        if self.configId is None or not self.noNodes:
            self.configId = random.randint(0, 0xFFFFFFFF)
        startConfig.want_config_id = self.configId
        self._sendToRadio(startConfig)

    def _sendDisconnect(self):
        """Tell device we are done using it"""
        m = mesh_pb2.ToRadio()
        m.disconnect = True
        self._sendToRadio(m)

    def _queueHasFreeSpace(self) -> bool:
        # We never got queueStatus, maybe the firmware is old
        if self.queueStatus is None:
            return True
        return self.queueStatus.free > 0

    def _queueClaim(self) -> None:
        if self.queueStatus is None:
            return
        self.queueStatus.free -= 1

    def _sendToRadio(self, toRadio: mesh_pb2.ToRadio) -> None:
        """Send a ToRadio protobuf to the device"""
        if self.noProto:
            logging.warning(
                f"Not sending packet because protocol use is disabled by noProto"
            )
        else:
            # logging.debug(f"Sending toRadio: {stripnl(toRadio)}")

            if not toRadio.HasField("packet"):
                # not a meshpacket -- send immediately, give queue a chance,
                # this makes heartbeat trigger queue
                self._sendToRadioImpl(toRadio)
            else:
                # meshpacket -- queue
                self.queue[toRadio.packet.id] = toRadio

            resentQueue = collections.OrderedDict()

            while self.queue:
                # logging.warn("queue: " + " ".join(f'{k:08x}' for k in self.queue))
                while not self._queueHasFreeSpace():
                    logging.debug("Waiting for free space in TX Queue")
                    time.sleep(0.5)
                try:
                    toResend = self.queue.popitem(last=False)
                except KeyError:
                    break
                packetId, packet = toResend
                # logging.warn(f"packet: {packetId:08x} {packet}")
                resentQueue[packetId] = packet
                if packet is False:
                    continue
                self._queueClaim()
                if packet != toRadio:
                    logging.debug(f"Resending packet ID {packetId:08x} {packet}")
                self._sendToRadioImpl(packet)

            # logging.warn("resentQueue: " + " ".join(f'{k:08x}' for k in resentQueue))
            for packetId, packet in resentQueue.items():
                if (
                    self.queue.pop(packetId, False) is False
                ):  # Packet got acked under us
                    logging.debug(f"packet {packetId:08x} got acked under us")
                    continue
                if packet:
                    self.queue[packetId] = packet
            # logging.warn("queue + resentQueue: " + " ".join(f'{k:08x}' for k in self.queue))

    def _sendToRadioImpl(self, toRadio: mesh_pb2.ToRadio) -> None:
        """Send a ToRadio protobuf to the device"""
        logging.error(f"Subclass must provide toradio: {toRadio}")

    def _handleConfigComplete(self) -> None:
        """
        Done with initial config messages, now send regular MeshPackets
        to ask for settings and channels
        """
        # This is no longer necessary because the current protocol statemachine has already proactively sent us the locally visible channels
        # self.localNode.requestChannels()
        self.localNode.setChannels(self._localChannels)

        # the following should only be called after we have settings and channels
        self._connected()  # Tell everyone else we are ready to go

    def _handleQueueStatusFromRadio(self, queueStatus) -> None:
        self.queueStatus = queueStatus
        logging.debug(
            f"TX QUEUE free {queueStatus.free} of {queueStatus.maxlen}, res = {queueStatus.res}, id = {queueStatus.mesh_packet_id:08x} "
        )

        if queueStatus.res:
            return

        # logging.warn("queue: " + " ".join(f'{k:08x}' for k in self.queue))
        justQueued = self.queue.pop(queueStatus.mesh_packet_id, None)

        if justQueued is None and queueStatus.mesh_packet_id != 0:
            self.queue[queueStatus.mesh_packet_id] = False
            logging.debug(
                f"Reply for unexpected packet ID {queueStatus.mesh_packet_id:08x}"
            )
        # logging.warn("queue: " + " ".join(f'{k:08x}' for k in self.queue))

    def _handleFromRadio(self, fromRadioBytes):
        """
        Handle a packet that arrived from the radio(update model and publish events)

        Called by subclasses."""
        fromRadio = mesh_pb2.FromRadio()
        fromRadio.ParseFromString(fromRadioBytes)
        logging.debug(
            f"in mesh_interface.py _handleFromRadio() fromRadioBytes: {fromRadioBytes}"
        )
        asDict = google.protobuf.json_format.MessageToDict(fromRadio)
        logging.debug(f"Received from radio: {fromRadio}")
        if fromRadio.HasField("my_info"):
            self.myInfo = fromRadio.my_info
            self.localNode.nodeNum = self.myInfo.my_node_num
            logging.debug(f"Received myinfo: {stripnl(fromRadio.my_info)}")

            failmsg = None

            if failmsg:
                self.failure = MeshInterface.MeshInterfaceError(failmsg)
                self.isConnected.set()  # let waitConnected return this exception
                self.close()

        elif fromRadio.HasField("metadata"):
            self.metadata = fromRadio.metadata
            logging.debug(f"Received device metadata: {stripnl(fromRadio.metadata)}")

        elif fromRadio.HasField("node_info"):
            logging.debug(f"Received nodeinfo: {asDict['nodeInfo']}")

            node = self._getOrCreateByNum(asDict["nodeInfo"]["num"])
            node.update(asDict["nodeInfo"])
            try:
                newpos = self._fixupPosition(node["position"])
                node["position"] = newpos
            except:
                logging.debug("Node without position")

            # no longer necessary since we're mutating directly in nodesByNum via _getOrCreateByNum
            #self.nodesByNum[node["num"]] = node
            if "user" in node:  # Some nodes might not have user/ids assigned yet
                if "id" in node["user"]:
                    self.nodes[node["user"]["id"]] = node
            publishingThread.queueWork(
                lambda: pub.sendMessage(
                    "meshtastic.node.updated", node=node, interface=self
                )
            )
        elif fromRadio.config_complete_id == self.configId:
            # we ignore the config_complete_id, it is unneeded for our
            # stream API fromRadio.config_complete_id
            logging.debug(f"Config complete ID {self.configId}")
            self._handleConfigComplete()
        elif fromRadio.HasField("channel"):
            self._handleChannel(fromRadio.channel)
        elif fromRadio.HasField("packet"):
            self._handlePacketFromRadio(fromRadio.packet)

        elif fromRadio.HasField("queueStatus"):
            self._handleQueueStatusFromRadio(fromRadio.queueStatus)

        elif fromRadio.HasField("mqttClientProxyMessage"):
            publishingThread.queueWork(
                lambda: pub.sendMessage(
                    "meshtastic.mqttclientproxymessage", proxymessage=fromRadio.mqttClientProxyMessage, interface=self
                )
            )

        elif fromRadio.HasField("xmodemPacket"):
            publishingThread.queueWork(
                lambda: pub.sendMessage(
                    "meshtastic.xmodempacket", packet=fromRadio.xmodemPacket, interface=self
                )
            )

        elif fromRadio.HasField("rebooted") and fromRadio.rebooted:
            # Tell clients the device went away.  Careful not to call the overridden
            # subclass version that closes the serial port
            MeshInterface._disconnected(self)

            self._startConfig()  # redownload the node db etc...

        elif fromRadio.HasField("config") or fromRadio.HasField("moduleConfig"):
            if fromRadio.config.HasField("device"):
                self.localNode.localConfig.device.CopyFrom(fromRadio.config.device)
            elif fromRadio.config.HasField("position"):
                self.localNode.localConfig.position.CopyFrom(fromRadio.config.position)
            elif fromRadio.config.HasField("power"):
                self.localNode.localConfig.power.CopyFrom(fromRadio.config.power)
            elif fromRadio.config.HasField("network"):
                self.localNode.localConfig.network.CopyFrom(fromRadio.config.network)
            elif fromRadio.config.HasField("display"):
                self.localNode.localConfig.display.CopyFrom(fromRadio.config.display)
            elif fromRadio.config.HasField("lora"):
                self.localNode.localConfig.lora.CopyFrom(fromRadio.config.lora)
            elif fromRadio.config.HasField("bluetooth"):
                self.localNode.localConfig.bluetooth.CopyFrom(
                    fromRadio.config.bluetooth
                )

            elif fromRadio.moduleConfig.HasField("mqtt"):
                self.localNode.moduleConfig.mqtt.CopyFrom(fromRadio.moduleConfig.mqtt)
            elif fromRadio.moduleConfig.HasField("serial"):
                self.localNode.moduleConfig.serial.CopyFrom(
                    fromRadio.moduleConfig.serial
                )
            elif fromRadio.moduleConfig.HasField("external_notification"):
                self.localNode.moduleConfig.external_notification.CopyFrom(
                    fromRadio.moduleConfig.external_notification
                )
            elif fromRadio.moduleConfig.HasField("store_forward"):
                self.localNode.moduleConfig.store_forward.CopyFrom(
                    fromRadio.moduleConfig.store_forward
                )
            elif fromRadio.moduleConfig.HasField("range_test"):
                self.localNode.moduleConfig.range_test.CopyFrom(
                    fromRadio.moduleConfig.range_test
                )
            elif fromRadio.moduleConfig.HasField("telemetry"):
                self.localNode.moduleConfig.telemetry.CopyFrom(
                    fromRadio.moduleConfig.telemetry
                )
            elif fromRadio.moduleConfig.HasField("canned_message"):
                self.localNode.moduleConfig.canned_message.CopyFrom(
                    fromRadio.moduleConfig.canned_message
                )
            elif fromRadio.moduleConfig.HasField("audio"):
                self.localNode.moduleConfig.audio.CopyFrom(fromRadio.moduleConfig.audio)
            elif fromRadio.moduleConfig.HasField("remote_hardware"):
                self.localNode.moduleConfig.remote_hardware.CopyFrom(
                    fromRadio.moduleConfig.remote_hardware
                )
            elif fromRadio.moduleConfig.HasField("neighbor_info"):
                self.localNode.moduleConfig.neighbor_info.CopyFrom(
                    fromRadio.moduleConfig.neighbor_info
                )
            elif fromRadio.moduleConfig.HasField("detection_sensor"):
                self.localNode.moduleConfig.detection_sensor.CopyFrom(
                    fromRadio.moduleConfig.detection_sensor
                )
            elif fromRadio.moduleConfig.HasField("ambient_lighting"):
                self.localNode.moduleConfig.ambient_lighting.CopyFrom(
                    fromRadio.moduleConfig.ambient_lighting
                )
            elif fromRadio.moduleConfig.HasField("paxcounter"):
                self.localNode.moduleConfig.paxcounter.CopyFrom(
                    fromRadio.moduleConfig.paxcounter
                )

        else:
            logging.debug("Unexpected FromRadio payload")

    def _fixupPosition(self, position: Dict) -> Dict:
        """Convert integer lat/lon into floats

        Arguments:
            position {Position dictionary} -- object to fix up
        Returns the position with the updated keys
        """
        if "latitudeI" in position:
            position["latitude"] = float(position["latitudeI"] * Decimal("1e-7"))
        if "longitudeI" in position:
            position["longitude"] = float(position["longitudeI"] * Decimal("1e-7"))
        return position

    def _nodeNumToId(self, num):
        """Map a node node number to a node ID

        Arguments:
            num {int} -- Node number

        Returns:
            string -- Node ID
        """
        if num == BROADCAST_NUM:
            return BROADCAST_ADDR

        try:
            return self.nodesByNum[num]["user"]["id"]
        except:
            logging.debug(f"Node {num} not found for fromId")
            return None

    def _getOrCreateByNum(self, nodeNum):
        """Given a nodenum find the NodeInfo in the DB (or create if necessary)"""
        if nodeNum == BROADCAST_NUM:
            raise MeshInterface.MeshInterfaceError("Can not create/find nodenum by the broadcast num")

        if nodeNum in self.nodesByNum:
            return self.nodesByNum[nodeNum]
        else:
            presumptive_id = f"!{nodeNum:08x}"
            n = {
                "num": nodeNum,
                "user": {
                    "id": presumptive_id,
                    "longName": f"Meshtastic {presumptive_id[-4:]}",
                    "shortName": f"{presumptive_id[-4:]}",
                    "hwModel": "UNSET"
                    }
                }  # Create a minimal node db entry
            self.nodesByNum[nodeNum] = n
            return n

    def _handleChannel(self, channel):
        """During initial config the local node will proactively send all N (8) channels it knows"""
        self._localChannels.append(channel)

    def _handlePacketFromRadio(self, meshPacket, hack=False):
        """Handle a MeshPacket that just arrived from the radio

        hack - well, since we used 'from', which is a python keyword,
               as an attribute to MeshPacket in protobufs,
               there really is no way to do something like this:
                    meshPacket = mesh_pb2.MeshPacket()
                    meshPacket.from = 123
               If hack is True, we can unit test this code.

        Will publish one of the following events:
        - meshtastic.receive.text(packet = MeshPacket dictionary)
        - meshtastic.receive.position(packet = MeshPacket dictionary)
        - meshtastic.receive.user(packet = MeshPacket dictionary)
        - meshtastic.receive.data(packet = MeshPacket dictionary)
        """
        asDict = google.protobuf.json_format.MessageToDict(meshPacket)

        # We normally decompose the payload into a dictionary so that the client
        # doesn't need to understand protobufs.  But advanced clients might
        # want the raw protobuf, so we provide it in "raw"
        asDict["raw"] = meshPacket

        # from might be missing if the nodenum was zero.
        if not hack and "from" not in asDict:
            asDict["from"] = 0
            logging.error(
                f"Device returned a packet we sent, ignoring: {stripnl(asDict)}"
            )
            print(
                f"Error: Device returned a packet we sent, ignoring: {stripnl(asDict)}"
            )
            return
        if "to" not in asDict:
            asDict["to"] = 0

        # /add fromId and toId fields based on the node ID
        try:
            asDict["fromId"] = self._nodeNumToId(asDict["from"])
        except Exception as ex:
            logging.warning(f"Not populating fromId {ex}")
        try:
            asDict["toId"] = self._nodeNumToId(asDict["to"])
        except Exception as ex:
            logging.warning(f"Not populating toId {ex}")

        # We could provide our objects as DotMaps - which work with . notation or as dictionaries
        # asObj = DotMap(asDict)
        topic = "meshtastic.receive"  # Generic unknown packet type

        decoded = None
        portnum = portnums_pb2.PortNum.Name(portnums_pb2.PortNum.UNKNOWN_APP)
        if "decoded" in asDict:
            decoded = asDict["decoded"]
            # The default MessageToDict converts byte arrays into base64 strings.
            # We don't want that - it messes up data payload.  So slam in the correct
            # byte array.
            decoded["payload"] = meshPacket.decoded.payload

            # UNKNOWN_APP is the default protobuf portnum value, and therefore if not
            # set it will not be populated at all to make API usage easier, set
            # it to prevent confusion
            if "portnum" not in decoded:
                decoded["portnum"] = portnum
                logging.warning(f"portnum was not in decoded. Setting to:{portnum}")
            else:
                portnum = decoded["portnum"]

            topic = f"meshtastic.receive.data.{portnum}"

            # decode position protobufs and update nodedb, provide decoded version
            # as "position" in the published msg move the following into a 'decoders'
            # API that clients could register?
            portNumInt = meshPacket.decoded.portnum  # we want portnum as an int
            handler = protocols.get(portNumInt)
            # The decoded protobuf as a dictionary (if we understand this message)
            p = None
            if handler is not None:
                topic = f"meshtastic.receive.{handler.name}"

                # Convert to protobuf if possible
                if handler.protobufFactory is not None:
                    pb = handler.protobufFactory()
                    pb.ParseFromString(meshPacket.decoded.payload)
                    p = google.protobuf.json_format.MessageToDict(pb)
                    asDict["decoded"][handler.name] = p
                    # Also provide the protobuf raw
                    asDict["decoded"][handler.name]["raw"] = pb

                # Call specialized onReceive if necessary
                if handler.onReceive is not None:
                    handler.onReceive(self, asDict)

            # Is this message in response to a request, if so, look for a handler
            requestId = decoded.get("requestId")
            if requestId is not None:
                logging.debug(f"Got a response for requestId {requestId}")
                # We ignore ACK packets unless the callback is named `onAckNak`
                # or the handler is set as ackPermitted, but send NAKs and
                # other, data-containing responses to the handlers
                routing = decoded.get("routing")
                isAck = routing is not None and ("errorReason" not in routing or routing["errorReason"] == "NONE")
                # we keep the responseHandler in dict until we actually call it
                handler = self.responseHandlers.get(requestId, None)
                if handler is not None:
                    if (not isAck) or handler.callback.__name__ == "onAckNak" or handler.ackPermitted:
                        handler = self.responseHandlers.pop(requestId, None)
                        logging.debug(f"Calling response handler for requestId {requestId}")
                        handler.callback(asDict)

        logging.debug(f"Publishing {topic}: packet={stripnl(asDict)} ")
        publishingThread.queueWork(
            lambda: pub.sendMessage(topic, packet=asDict, interface=self)
        )<|MERGE_RESOLUTION|>--- conflicted
+++ resolved
@@ -40,9 +40,6 @@
     message_to_json,
 )
 
-<<<<<<< HEAD
-=======
-
 def _timeago(delta_secs: int) -> str:
     """Convert a number of seconds in the past into a short, friendly string
     e.g. "now", "30 sec ago",  "1 hour ago"
@@ -66,7 +63,6 @@
     return "now"
 
 
->>>>>>> 68836b1a
 class MeshInterface: # pylint: disable=R0902
     """Interface class for meshtastic devices
 
